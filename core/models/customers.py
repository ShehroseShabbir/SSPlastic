from decimal import Decimal
from django.db.models import Sum, Q, Value, Case, When, IntegerField, DecimalField
from django.db.models.functions import Coalesce
from django.db import models
from django.db.models import Sum, Q
from django.conf import settings
from core.models.common import money_int_pk
from core.utils_money import to_rupees_int
<<<<<<< HEAD
from django.apps import apps
=======

>>>>>>> 52ce5dbd
# You already have FINAL_STATES in models_ar
from ..models_ar import FINAL_STATES


class Customer(models.Model):
    # --- Basic info ---
    company_name = models.CharField(max_length=255)
    contact_name = models.CharField(max_length=255, blank=True)
    country      = models.CharField(max_length=50, blank=True)
    phone        = models.CharField(max_length=20, blank=True)
    email        = models.EmailField(blank=True)
    address      = models.TextField(blank=True)

    # --- A/R: simple running balance ---
    previous_pending_balance_pkr = models.IntegerField(
        default=0,
        help_text="Initial carry-forward (once). In whole rupees."
    )
    pending_balance_pkr = models.IntegerField(
        default=0,
        help_text="Auto: carry + final orders − payments (int PKR)."
    )

    @property
    def carry_remaining_pkr(self) -> int:
        """
        Display-only: treat all positive payments as reducing carry-forward first.
        Returns max(carry − sum(positive payments), 0).
        """
        from core.models_ar import Payment
        from core.utils_money import to_rupees_int as _toint

        carry = int(self.previous_pending_balance_pkr or 0)
        # sum ONLY positive payments (ignore refunds which are negative)
        paid = 0
        for p in Payment.objects.filter(customer=self).only("amount"):
            n = _toint(p.amount)
            if n > 0:
                paid += n
        remaining = carry - paid
        return remaining if remaining > 0 else 0
    # ---- Material balance (kg) ----
    @property
    def material_balance_kg(self):
        # read the cached value, still expose a property name you already use
        return (self.material_balance_kg_cached or Decimal("0.000")).quantize(Decimal("0.001"))

    def refresh_material_balance(self, save: bool = True) -> Decimal:
        """Recalculate from ledger and optionally persist to cached field."""
        KG = DecimalField(max_digits=12, decimal_places=3)
        agg = self.material_ledger.aggregate(
            s=Coalesce(Sum("delta_kg", output_field=KG), Value(Decimal("0.000"), output_field=KG))
        )
        val = agg["s"] or Decimal("0.000")
        if save:
            self.material_balance_kg_cached = val
            self.save(update_fields=["material_balance_kg_cached"])
        return val

    # ---- Pending balance (live compute fallback) ----
    @property
    def pending_balance_live_pkr(self) -> int:
        """
        Live calculation (no stored field needed):
        carry + sum(final orders) − sum(payments), in whole rupees.
        """
        FINAL_STATES = ("READY", "DELIVERED", "CLOSED")
        Order   = apps.get_model("core", "Order")
        Payment = apps.get_model("core", "Payment")

        # Sum of final/billable orders in PKR-int
        charges = sum(int(getattr(o, "grand_total_pkr", 0) or 0)
                      for o in Order.objects.filter(customer=self, status__in=FINAL_STATES))

        # Sum of all payments received (convert Decimal → int rupees)
        # Avoid importing helpers at module import time to prevent circulars.
        from core.utils_money import to_rupees_int as _toint
        payments = sum(_toint(p.amount) for p in Payment.objects.filter(customer=self))

        carry = int(self.previous_pending_balance_pkr or 0)
        return carry + int(charges) - int(payments)

    # ---- Convenience: persist the live value into the stored field ----
    def refresh_pending_balance(self, save: bool = True) -> int:
        """
        Recalculate and (optionally) store into pending_balance_pkr.
        Returns the new pending (int).
        """
        val = self.pending_balance_live_pkr
        if save:
            self.pending_balance_pkr = int(val)
            self.save(update_fields=["pending_balance_pkr"])
        return int(val)

    def __str__(self):
        return self.company_name<|MERGE_RESOLUTION|>--- conflicted
+++ resolved
@@ -6,11 +6,9 @@
 from django.conf import settings
 from core.models.common import money_int_pk
 from core.utils_money import to_rupees_int
-<<<<<<< HEAD
 from django.apps import apps
-=======
 
->>>>>>> 52ce5dbd
+
 # You already have FINAL_STATES in models_ar
 from ..models_ar import FINAL_STATES
 
